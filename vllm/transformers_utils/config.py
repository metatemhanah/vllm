--- conflicted
+++ resolved
@@ -300,16 +300,9 @@
     the contents of the downloaded file.
     """
 
-<<<<<<< HEAD
-    file_path = Path(model) / file_name
-    if file_or_path_exists(model=model,
-                           config_name=file_name,
-                           revision=revision):
-=======
     file_path = try_get_local_file(model=model,
                                    file_name=file_name,
                                    revision=revision)
->>>>>>> 29f1d47e
 
     if file_path is None and file_or_path_exists(
             model=model, config_name=file_name, revision=revision):
